--- conflicted
+++ resolved
@@ -7,12 +7,7 @@
 from mbutil import disk_to_mbtiles
 
 from . import (DEFAULT_TILES_URL, DEFAULT_TILES_SUBDOMAINS, 
-<<<<<<< HEAD
-               DEFAULT_TMP_DIR, DEFAULT_TILES_DIR, DEFAULT_FILEPATH,
-               DEFAULT_TILE_SIZE, DOWNLOAD_RETRIES, TRUETYPE_FONTS_PATH)
-=======
                DEFAULT_TMP_DIR, DEFAULT_FILEPATH, DEFAULT_TILE_SIZE)
->>>>>>> 6c3b8d71
 from proj import GoogleProjection
 from cache import Disk, Temporary
 from sources import (MBTilesReader, TileDownloader, WMSReader, 
@@ -89,18 +84,8 @@
             assert self.wms_layers, _("Requires at least one layer (see ``wms_layers`` parameter)")
             self.reader = WMSReader(self.wms_server, self.wms_layers, 
                                     self.tile_size, **self.wms_options)
-<<<<<<< HEAD
-            basename = '-'.join(self.wms_layers)
-            self.remote = False
-        elif self.stylefile:
-            assert has_mapnik, _("Cannot render tiles without mapnik !")
-            assert self.stylefile, _("A mapnik stylesheet is required")
-            self.remote = False
-            basename = os.path.basename(self.stylefile)
-=======
         elif self.stylefile:
             self.reader = MapnikRenderer(self.stylefile, self.tile_size)
->>>>>>> 6c3b8d71
         else:
             self.reader = TileDownloader(self.tiles_url, self.tiles_subdomains, self.tile_size)
 
@@ -193,92 +178,6 @@
             result.paste(overlay, (0, 0), mask)
         result.save(tile_fullpath)
 
-<<<<<<< HEAD
-    def extract_tile(self, output, z, x, y):
-        """
-        Extract the specified tile from ``mbtiles_file``.
-        """
-        with open(output, 'wb') as f:
-            f.write(self.reader.tile(z, x, y))
-
-    def download_tile(self, output, z, x, y):
-        """
-        Download the specified tile from `tiles_url`
-        """
-        # Render each keyword in URL ({s}, {x}, {y}, {z}, {size} ... )
-        size = self.tile_size
-        s = self.tiles_subdomains[(x + y) % len(self.tiles_subdomains)];
-        try:
-            url = self.tiles_url.format(**locals())
-        except KeyError, e:
-            raise DownloadError(_("Unknown keyword %s in URL") % e)
-        
-        logger.debug(_("Retrieve tile at %s") % url)
-        r = DOWNLOAD_RETRIES
-        while r > 0:
-            try:
-                image = urllib.URLopener()
-                image.retrieve(url, output)
-                return  # Done.
-            except IOError, e:
-                logger.debug(_("Download error, retry (%s left). (%s)") % (r, e))
-                r -= 1
-        raise DownloadError
-
-    def render_tile(self, output, z, x, y):
-        """
-        Render the specified tile with Mapnik
-        """
-        # Calculate pixel positions of bottom-left & top-right
-        p0 = (x * self.tile_size, (y + 1) * self.tile_size)
-        p1 = ((x + 1) * self.tile_size, y * self.tile_size)
-        # Convert to LatLong (EPSG:4326)
-        l0 = self.proj.fromPixelToLL(p0, z)
-        l1 = self.proj.fromPixelToLL(p1, z)
-        return self.render(self.stylefile, 
-                           (l0[0], l0[1], l1[0], l1[1]), 
-                           output, 
-                           self.tile_size, self.tile_size)
-
-    def render(self, stylefile, bbox, output, width, height):
-        """
-        Render the specified bbox (minx, miny, maxx, maxy) with Mapnik
-        """
-        if not self._mapnik:
-            # Register font paths
-            for family in ['ubuntu-font-family', 'msttcorefonts']:
-                mapnik.register_fonts(os.path.join(TRUETYPE_FONTS_PATH, family))
-            mapnik.register_fonts(os.path.join(os.path.expanduser('~'), '.fonts'))
-            logger.debug(_("Mapnik supported fonts are %s") % [f for f in mapnik.FontEngine.face_names()])
-            # Instantiate context
-            self._mapnik = mapnik.Map(width, height)
-            # Load style XML
-            mapnik.load_map(self._mapnik, stylefile, True)
-            # Obtain <Map> projection
-            self._prj = mapnik.Projection(self._mapnik.srs)
-
-        # Convert to map projection
-        assert len(bbox) == 4, _("Provide a bounding box tuple (minx, miny, maxx, maxy)")
-        c0 = self._prj.forward(mapnik.Coord(bbox[0],bbox[1]))
-        c1 = self._prj.forward(mapnik.Coord(bbox[2],bbox[3]))
-
-        # Bounding box for the tile
-        if hasattr(mapnik,'mapnik_version') and mapnik.mapnik_version() >= 800:
-            bbox = mapnik.Box2d(c0.x,c0.y, c1.x,c1.y)
-        else:
-            bbox = mapnik.Envelope(c0.x,c0.y, c1.x,c1.y)
-        
-        self._mapnik.resize(width, height)
-        self._mapnik.zoom_to_box(bbox)
-        self._mapnik.buffer_size = 128
-
-        # Render image with default Agg renderer
-        im = mapnik.Image(width, height)
-        mapnik.render(self._mapnik, im)
-        im.save(output, 'png256')
-
-=======
->>>>>>> 6c3b8d71
     def clean(self):
         """
         Clean cache of all layers
