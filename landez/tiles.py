--- conflicted
+++ resolved
@@ -11,19 +11,8 @@
                DEFAULT_TMP_DIR, DEFAULT_TILES_DIR, DEFAULT_FILEPATH,
                DEFAULT_TILE_SIZE, DOWNLOAD_RETRIES)
 from proj import GoogleProjection
-<<<<<<< HEAD
 from reader import (MBTilesReader, TileDownloader, WMSReader, 
                     MapnikRenderer, ExtractionError, DownloadError)
-=======
-from reader import MBTilesReader, WMSReader, ExtractionError
-
-has_mapnik = False
-try:
-    import mapnik
-    has_mapnik = True
-except ImportError:
-    pass
->>>>>>> b9883cfb
 
 has_pil = False
 try:
@@ -82,34 +71,17 @@
         self.tile_size = kwargs.get('tile_size', DEFAULT_TILE_SIZE)
         
         self.mbtiles_file = kwargs.get('mbtiles_file')
+        
         self.wms_server = kwargs.get('wms_server')
         self.wms_layers = kwargs.get('wms_layers', [])
         self.wms_options = kwargs.get('wms_options', {})
         
-<<<<<<< HEAD
-        self.wms_server = kwargs.get('wms_server')
-        self.wms_layers = kwargs.get('wms_layers', [])
-        self.wms_options = kwargs.get('wms_options', {})
-        
         if self.mbtiles_file:
             self.reader = MBTilesReader(self.mbtiles_file, self.tile_size)
-=======
-        self.reader = None
-        basename = ''
-        if self.mbtiles_file:
-            self.reader = MBTilesReader(self.mbtiles_file, self.tile_size)
-            basename = os.path.basename(self.mbtiles_file)
-            self.remote = False
->>>>>>> b9883cfb
         elif self.wms_server:
             assert self.wms_layers, _("Request at least one layer")
             self.reader = WMSReader(self.wms_server, self.wms_layers, 
                                     self.tile_size, **self.wms_options)
-<<<<<<< HEAD
-=======
-            basename = '-'.join(self.wms_layers)
-            self.remote = False
->>>>>>> b9883cfb
         elif not self.remote:
             assert has_mapnik, _("Cannot render tiles without mapnik !")
             assert self.stylefile, _("A mapnik stylesheet is required")
@@ -182,20 +154,7 @@
         else:
             if not os.path.isdir(tile_abs_dir):
                 os.makedirs(tile_abs_dir)
-<<<<<<< HEAD
             self.reader.tile(z, x, y, tile_abs_uri)
-=======
-            if self.remote:
-                logger.debug(_("Download tile %s") % tile_path)
-                self.download_tile(tile_abs_uri, z, x, y)
-            else:
-                if self.reader:
-                    logger.debug(_("Extract tile %s") % tile_path)
-                    self.extract_tile(tile_abs_uri, z, x, y)
-                else:
-                    logger.debug(_("Render tile %s") % tile_path)
-                    self.render_tile(tile_abs_uri, z, x, y)
->>>>>>> b9883cfb
             self.rendered += 1
 
         # Blend layers
@@ -239,86 +198,6 @@
             result.paste(overlay, (0, 0), mask)
         result.save(tile_fullpath)
 
-<<<<<<< HEAD
-=======
-    def extract_tile(self, output, z, x, y):
-        """
-        Extract the specified tile from ``mbtiles_file``.
-        """
-        with open(output, 'wb') as f:
-            f.write(self.reader.tile(z, x, y))
-
-    def download_tile(self, output, z, x, y):
-        """
-        Download the specified tile from `tiles_url`
-        """
-        # Render each keyword in URL ({s}, {x}, {y}, {z}, {size} ... )
-        size = self.tile_size
-        s = self.tiles_subdomains[(x + y) % len(self.tiles_subdomains)];
-        try:
-            url = self.tiles_url.format(**locals())
-        except KeyError, e:
-            raise DownloadError(_("Unknown keyword %s in URL") % e)
-        
-        logger.debug(_("Retrieve tile at %s") % url)
-        r = DOWNLOAD_RETRIES
-        while r > 0:
-            try:
-                image = urllib.URLopener()
-                image.retrieve(url, output)
-                return  # Done.
-            except IOError, e:
-                logger.debug(_("Download error, retry (%s left). (%s)") % (r, e))
-                r -= 1
-        raise DownloadError
-
-    def render_tile(self, output, z, x, y):
-        """
-        Render the specified tile with Mapnik
-        """
-        # Calculate pixel positions of bottom-left & top-right
-        p0 = (x * self.tile_size, (y + 1) * self.tile_size)
-        p1 = ((x + 1) * self.tile_size, y * self.tile_size)
-        # Convert to LatLong (EPSG:4326)
-        l0 = self.proj.fromPixelToLL(p0, z)
-        l1 = self.proj.fromPixelToLL(p1, z)
-        return self.render(self.stylefile, 
-                           (l0[0], l0[1], l1[0], l1[1]), 
-                           output, 
-                           self.tile_size, self.tile_size)
-
-    def render(self, stylefile, bbox, output, width, height):
-        """
-        Render the specified bbox (minx, miny, maxx, maxy) with Mapnik
-        """
-        if not self._mapnik:
-            self._mapnik = mapnik.Map(width, height)
-            # Load style XML
-            mapnik.load_map(self._mapnik, stylefile, True)
-            # Obtain <Map> projection
-            self._prj = mapnik.Projection(self._mapnik.srs)
-
-        # Convert to map projection
-        assert len(bbox) == 4, _("Provide a bounding box tuple (minx, miny, maxx, maxy)")
-        c0 = self._prj.forward(mapnik.Coord(bbox[0],bbox[1]))
-        c1 = self._prj.forward(mapnik.Coord(bbox[2],bbox[3]))
-
-        # Bounding box for the tile
-        if hasattr(mapnik,'mapnik_version') and mapnik.mapnik_version() >= 800:
-            bbox = mapnik.Box2d(c0.x,c0.y, c1.x,c1.y)
-        else:
-            bbox = mapnik.Envelope(c0.x,c0.y, c1.x,c1.y)
-        
-        self._mapnik.resize(width, height)
-        self._mapnik.zoom_to_box(bbox)
-        self._mapnik.buffer_size = 128
-
-        # Render image with default Agg renderer
-        im = mapnik.Image(width, height)
-        mapnik.render(self._mapnik, im)
-        im.save(output, 'png256')
-
->>>>>>> b9883cfb
     def clean(self):
         """
         Remove temporary directory and destination MBTile if full = True
